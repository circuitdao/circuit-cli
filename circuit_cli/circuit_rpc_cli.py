--- conflicted
+++ resolved
@@ -637,12 +637,6 @@
         "coin_name", nargs="?", default=None, type=str,
         help="[optional] Coin name of bill to implement. Default is to implement bill that has been implementable longest"
     )
-<<<<<<< HEAD
-    # bills_implement_subparser.add_argument(
-    #    "-i", "--info", action="store_true", help="Show info on when next bill can be implemented"
-    # )
-=======
->>>>>>> 0573190c
 
     ## reset ##
     bills_reset_subparser = bills_subparsers.add_parser(
@@ -722,30 +716,6 @@
     )
     announcer_launch_parser.add_argument("price", type=float, help="Initial announcer price in USD per XCH")
 
-<<<<<<< HEAD
-=======
-    ## fasttrack (launch + approve) ##
-    # This function is intended for test purposes and will not work in practice
-    announcer_fasttrack_parser = announcer_subparsers.add_parser(
-        "fasttrack",
-        help="Launch and approve an announcer",
-        description="Launches and approves or approves an announcer. Requires a governance coin with empty bill to be available.",
-    )
-    announcer_fasttrack_parser.add_argument(
-        "price",
-        nargs="?",
-        type=float,
-        default=None,
-        help="New announcer price in USD per XCH. Optional when using -l option",
-    )
-    announcer_fasttrack_parser.add_argument(
-        "-l",
-        "--launcher-id",
-        type=str,
-        help="Announcer launcher ID. Specify when announcer has already been launched but not approved yet",
-    )
-
->>>>>>> 0573190c
     ## show ##
     announcer_show_subparser = announcer_subparsers.add_parser(
         "show", help="Show information on announcer", description="Shows information on announcer."
