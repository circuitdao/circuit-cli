--- conflicted
+++ resolved
@@ -57,11 +57,6 @@
         create_conditions=True,
     )
     voting_anns = vote_data["announcements_to_vote_for"]
-<<<<<<< HEAD
-    govern_bundle = SpendBundle.from_json_dict(vote_data["bundle"])
-=======
-    #govern_bundle = vote_data["bundle"]
->>>>>>> dfa2cc27
     bills = await rpc_client.bills_list()
     bill_name = bills[0]["name"]
     resp = await rpc_client.bills_propose(
@@ -83,11 +78,7 @@
     resp = await rpc_client.upkeep_announcers_approve(
         coin_name,
         bill_coin_name=bill_coin_name,
-<<<<<<< HEAD
-        govern_bundle=govern_bundle,
-=======
         #govern_bundle=json.dumps(govern_bundle),
->>>>>>> dfa2cc27
     )
     print("Bill implemented. Announcer approved.")
     return resp
@@ -192,16 +183,11 @@
         help="Create custom conditions for bill to approve the announcer",
     )
     upkeep_announcers_approve_parser.add_argument(
-<<<<<<< HEAD
         "-b",
         "--bill-coin-name",
         type=str,
         default=None,
-        help="Implement previously proposed bill to approve the announcer",
-=======
-        "-b", "--bill-coin-name", type=str, default=None,
         help="Implement previously proposed bill to approve the announcer. This option requires a govern bundle (-g option) and secure solution condition (-s option) to be specified",
->>>>>>> dfa2cc27
     )
     upkeep_announcers_disapprove_parser = upkeep_announcers_subparsers.add_parser(
         "disapprove",
@@ -216,16 +202,11 @@
         help="Create custom conditions for bill to disapprove the announcer",
     )
     upkeep_announcers_disapprove_parser.add_argument(
-<<<<<<< HEAD
         "-b",
         "--bill-coin-name",
         type=str,
         default=None,
-        help="Implement previously proposed bill to disapprove the announcer",
-=======
-        "-b", "--bill-coin-name", type=str, default=None,
         help="Implement previously proposed bill to disapprove the announcer. This option requires a govern bundle to be specified (-g option)",
->>>>>>> dfa2cc27
     )
     upkeep_announcers_penalize_parser = upkeep_announcers_subparsers.add_parser(
         "penalize",
@@ -792,7 +773,6 @@
     )
 
     ## configure ##
-<<<<<<< HEAD
     announcer_configure_parser = announcer_subparsers.add_parser(
         "configure", help="Configure the announcer", description="Configures the announcer."
     )
@@ -803,11 +783,7 @@
         default=None,
         help="[optional] Announcer coin name. Only required if user owns more than one announcer",
     )
-=======
-    announcer_configure_parser = announcer_subparsers.add_parser("configure", help="Configure the announcer", description="Configures the announcer.")
-    announcer_configure_parser.add_argument("COIN_NAME", nargs="?", type=str, default=None, help="[optional] Announcer coin name. Only required if user owns more than one announcer")
     announcer_configure_parser.add_argument("-a", "--make-approvable", action="store_true", help="Configure announcer so that is becomes approvable")
->>>>>>> dfa2cc27
     announcer_configure_parser.add_argument("--deposit", type=float, help="New deposit amount in XCH")
     announcer_configure_parser.add_argument("--min-deposit", type=float, help="New minimum deposit amount in XCH")
     announcer_configure_parser.add_argument("--inner-puzzle-hash", type=int, help="New inner puzzle hash (re-key)")
