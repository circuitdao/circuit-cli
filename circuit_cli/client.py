import asyncio
import logging
import logging.config
import sys
from math import floor
from typing import Any, Dict, Optional

import httpx
from chia.wallet.puzzles.p2_delegated_puzzle_or_hidden_puzzle import (
    puzzle_hash_for_synthetic_public_key,
)
from chia.wallet.trading.offer import Offer
from chia_rs import Coin, PrivateKey, SpendBundle
from circuit_cli.persistence import DictStore
from circuit_cli.utils import generate_ssks, sign_spends
from httpx import AsyncClient

log = logging.getLogger(__name__)


def truncate_list(val, max_items=3):
    """Truncate a list to a maximum number of items and append "..." if it exceeds the limit."""
    if isinstance(val, list) and len(val) > max_items:
        return f"[{', '.join(map(str, val[:max_items]))}... +{len(val) - max_items} more]"
    return val


def setup_console_logging():
    """Setup console-friendly logging for CLI usage.

    This function is safe to call multiple times and will NOT override
    an existing logging configuration (e.g., configured by the CLI based
    on --verbose). If no handlers are configured yet, it applies a sane
    default suitable for library usage.
    """
    root_logger = logging.getLogger()
    if root_logger.handlers:
        # Respect existing configuration set by the CLI.
        logging.getLogger("httpx").setLevel(logging.WARNING)
        logging.getLogger("circuit_cli").setLevel(root_logger.level or logging.INFO)
        return

    # Fallback default (library context). Keep it simple and avoid duplicate handlers.
    handler = logging.StreamHandler(sys.stdout)
    formatter = logging.Formatter(fmt="%(levelname)s: %(message)s")
    handler.setFormatter(formatter)
    root_logger.addHandler(handler)
    root_logger.setLevel(logging.INFO)

    logging.getLogger("httpx").setLevel(logging.WARNING)
    logging.getLogger("circuit_cli").setLevel(logging.INFO)


class APIError(Exception):
    """Custom exception for API-related errors."""

    def __init__(self, message: str, response: Optional[httpx.Response] = None):
        super().__init__(message)
        self.response = response


class CircuitRPCClient:
    """High-level asynchronous client for interacting with the Circuit RPC API.

    This client wraps HTTP requests to the Circuit API, handles spend bundle
    signing and submission, and provides convenience helpers for common
    workflows used by the CLI. It is designed for programmatic use as well as
    being driven by the circuit_cli entrypoints.

    Key features:
    - Manages a set of synthetic public/private keys derived from a master key.
    - Converts human-friendly amounts to on-chain units (mojos, MCAT, price units).
    - Standardizes payload construction and error handling.
    - Signs SpendBundles locally and submits them to the RPC service.
    - Optionally waits for transaction confirmation and can emit progress events.

    Notes:
    - Most methods correspond 1:1 with RPC endpoints and either fetch state
      or produce a SpendBundle to be signed and pushed.
    - Set "progress_handler" to a callable (sync or async) to receive progress
      updates during long-running operations like confirmations.
    - Use "set_fee_per_cost" to resolve dynamic fee presets (e.g. "fast").
    """

    def __init__(
        self,
        base_url: str,
        private_key: str,
        add_sig_data: str = None,
        fee_per_cost: int | str = "fast",
        client: Optional[AsyncClient] = None,
        key_count: int = 500,
        no_wait_for_tx: bool = False,
        dict_store_path: str = None,
    ):
        """Create a CircuitRPCClient.

        Args:
            base_url: Base URL of the Circuit API service.
            private_key: Hex-encoded master private key for deriving synthetic keys.
            add_sig_data: Optional additional domain-separation string added to signatures.
            fee_per_cost: Either a numeric fee-per-cost value or a preset name (e.g. "fast", "medium").
            client: Optional pre-configured httpx.AsyncClient to use instead of creating a new one.
            key_count: Number of synthetic keys to derive from the master key.
            no_wait_for_tx: If True, skip waiting for confirmation after submitting transactions.

        Notes:
            - If no private_key is provided, operations requiring signatures will fail.
            - Call set_fee_per_cost() before submitting transactions when using presets.
        """
        # Setup console-friendly logging
        setup_console_logging()

        if private_key:
            secret_key = PrivateKey.from_bytes(bytes.fromhex(private_key))
            synthetic_secret_keys = generate_ssks(secret_key, 0, key_count)
            synthetic_public_keys = [x.get_g1() for x in synthetic_secret_keys]
        else:
            log.warning(
                "** No master private key found. Set environment variable PRIVATE_KEY or use --private-key cmd line option. **"
            )
            synthetic_secret_keys = []
            synthetic_public_keys = []
        self.synthetic_secret_keys = synthetic_secret_keys
        self.synthetic_public_keys = synthetic_public_keys

        self.consts = {
            "price_PRECISION": 1000000,  # Default 6 decimals
            "MOJOS": 1000000000000,  # Default XCH to mojo conversion
            "MCAT": 1000,  # Default CAT decimals
        }
        self.base_url = base_url
        # Use injected client if provided, otherwise create httpx.Client
        self.client = client if client is not None else httpx.AsyncClient(base_url=base_url, timeout=120)
        log.info(f"Using add_sig_data={add_sig_data}")
        self.add_sig_data = add_sig_data
        self._fee_per_cost = fee_per_cost
        self.fee_per_cost: float | None = None
        self.no_wait_for_confirmation = no_wait_for_tx
        log.info(f"Using no_wait_for_confirmation={no_wait_for_tx}")
        log.info(f"Using key_count={key_count}")
        log.info(f"Using dict_store_path={dict_store_path}")
        self.store = DictStore(dict_store_path)
        # Optional progress handler for streaming progress events
        # It can be a sync or async callable accepting a single dict argument
        self.progress_handler = None
        # When True, print each HTTP endpoint used to stderr (human-friendly tracing)
        self.show_endpoints: bool = False

    async def _emit_progress(self, event: Dict[str, Any]):
        """Emit a progress event to the configured handler if set."""
        handler = self.progress_handler
        if handler is None:
            return
        try:
            if asyncio.iscoroutinefunction(handler):
                await handler(event)
            else:
                handler(event)
        except Exception as e:
            log.debug(f"Progress handler raised exception: {e}")

    async def set_fee_per_cost(self) -> int:
        """Resolve and set fee_per_cost based on preset or explicit value.

        Returns:
            The resolved fee_per_cost value as an integer/float stored on self.fee_per_cost.
        """
        if self._fee_per_cost is None:
            self.fee_per_cost = 0.0
        elif self._fee_per_cost in ("fast", "medium"):
            response_data = await self._make_api_request("POST", "/statutes", {"full": False})
            fee_per_costs = response_data.get("fee_per_costs")
            self.fee_per_cost = fee_per_costs.get(self._fee_per_cost)
            if self._fee_per_cost == "fast":
                # #TODO: amplify fullnode estimates via arg
                self.fee_per_cost *= 2
        else:
            self.fee_per_cost = float(self._fee_per_cost)
        log.info("Set fee_per_cost to: %s", self.fee_per_cost)

    @property
    def synthetic_pks_hex(self) -> list[str]:
        """Get synthetic public keys as hex strings - commonly used in API calls."""
        return [key.to_bytes().hex() for key in self.synthetic_public_keys]

    async def _make_api_request(
        self,
        method: str,
        endpoint: str,
        json_data: Optional[Dict[str, Any]] = None,
        params: Optional[Dict[str, Any]] = None,
    ) -> dict[str, Any] | list:
        """Make a standardized API request with error handling.

        Args:
            method: HTTP method (e.g., "GET", "POST").
            endpoint: API endpoint path, starting with "/".
            json_data: Optional JSON body for POST requests.
            params: Optional query parameters for GET requests.

        Returns:
            Parsed JSON response as a dict or list.

        Raises:
            APIError: If the request fails or a network error occurs.
            ValueError: If an unsupported HTTP method is used.
        """
        try:
            # Truncate lists in params and json_data for logging
            log_params = {k: truncate_list(v) for k, v in (params or {}).items()}
            log_json = {k: truncate_list(v) for k, v in (json_data or {}).items()}

            log.info(f"Making request to {method} {endpoint} with params {log_params} and json_data {log_json}")
            # Optional human-friendly endpoint trace in text mode
            if getattr(self, "show_endpoints", False):
                try:
                    import sys as _sys

                    base = getattr(self, "base_url", "")
                    _sys.stderr.write(f"→ HTTP {method.upper()} {base}{endpoint}\n")
                    _sys.stderr.flush()
                except Exception:
                    pass
            if method.upper() == "GET":
                response = await self.client.get(endpoint, params=params)
            elif method.upper() == "POST":
                response = await self.client.post(endpoint, json=json_data)
            else:
                raise ValueError(f"Unsupported HTTP method: {method}")

            if response.is_error:
                error_msg = f"API request failed: {method} {endpoint}"
                try:
                    error_detail = response.json().get("detail", str(response.content))
                    error_msg += f" - {error_detail}"
                except Exception:
                    error_msg += f" - Status: {response.status_code}, Content: {response.content}"

                log.error(error_msg)
                raise APIError(error_msg, response)

            return response.json()

        except httpx.RequestError as e:
            error_msg = f"Network error during {method} {endpoint}: {e}"
            log.exception(error_msg)
            raise APIError(error_msg)
        except Exception as e:
            if isinstance(e, APIError):
                raise
            error_msg = f"Unexpected error during {method} {endpoint}: {e}"
            log.exception(error_msg)
            raise APIError(error_msg)

    def _build_base_payload(self, **kwargs) -> Dict[str, Any]:
        """Build base payload with synthetic_pks and other common fields."""
        payload = {
            "synthetic_pks": self.synthetic_pks_hex,
        }
        payload.update(kwargs)
        return payload

    def _build_transaction_payload(self, endpoint_specific_data: Dict[str, Any]) -> Dict[str, Any]:
        """Build payload for transaction endpoints.

        The resulting payload includes synthetic public keys and the resolved
        fee_per_cost value, merged with endpoint-specific fields provided.
        """
        base_payload = {
            "synthetic_pks": self.synthetic_pks_hex,
            "fee_per_cost": self.fee_per_cost,
        }
        base_payload.update(endpoint_specific_data)
        return base_payload

    def _convert_number(self, number: str | float | int | None, unit_type: str = None, ceil=False) -> int | None:
        """Convert a human-friendly number to on-chain units (if not already in on-chain units).

        Args:
            number: A str or float in human-friendly units, an int in on-chain units, or None.
            unit_type: Unit type to convert to. One of: "MOJOS", "MCAT", "PRICE".
            ceil: By default, converted numbers are rounded down, if ceil is True, converted number is rounded up.

        Returns:
            Integer number of base units according to the selected unit_type.

        Raises:
            ValueError: If an unknown unit_type is provided.
            TypeError: If number is of type other than str, float, int or None
        """
        if number is None:
            return None
        if isinstance(number, (str, float)):
            if unit_type == "MOJOS":
                if ceil:
                    return ceil(number * self.consts["MOJOS"])
                else:
                    return floor(number * self.consts["MOJOS"])
            elif unit_type == "MCAT":
                if ceil:
                    return ceil(number * self.consts["MCAT"])
                else:
                    return floor(number * self.consts["MCAT"])
            elif unit_type == "PRICE":
                if ceil:
                    return ceil(number * self.consts["price_PRECISION"])
                else:
                    return floor(number * self.consts["price_PRECISION"])
            elif unit_type is None:
                raise ValueError("Unit type must not be None when converting str or float to int")
            else:
                raise ValueError(f"Unknown unit type: {unit_type}")
        if isinstance(number, int):
            return number
        raise TypeError(f"Can only convert from str, float and int to int, got {type(number).__name__}")

    async def _process_transaction(
        self, endpoint: str, payload: Dict[str, Any], error_handling_info: Optional[Dict[str, Any]] = None
    ) -> Dict[str, Any]:
        """
        Process a transaction: make API call, sign bundle, push, and wait for confirmation.

        Args:
            endpoint: API endpoint
            payload: Request payload
            error_handling_info: Optional error handling information

        Returns:
            Response from sign_and_push
        """
        log.info("Processing transaction: %s%s", self.base_url, endpoint)
        # Make API request to get bundle
        response_data = await self._make_api_request("POST", endpoint, payload)

        # Extract bundle from response
        bundle_data = response_data.get("bundle")
        bundle = None
        if bundle_data:
            bundle = SpendBundle.from_json_dict(bundle_data)
        elif response_data.get("coin_spends"):
            bundle = SpendBundle.from_json_dict(response_data)
        if not bundle:
            raise APIError(f"No bundle in response from {endpoint}")
        log.info("Bundle extracted from response: %s", bundle.name().hex())
        # Sign and push transaction
        sig_response = await self.sign_and_push(bundle, error_handling_info)

        # Wait for confirmation
        signed_bundle = SpendBundle.from_json_dict(sig_response["bundle"])
        log.info("Waiting for confirmation of transaction ID %s", signed_bundle.name().hex())
        await self.wait_for_confirmation(signed_bundle)

        return sig_response

    async def _get_coin_name_if_needed(
        self, coin_name: Optional[str], endpoint: str, error_message: str = None, payload_extras=None
    ) -> str:
        """
        Helper method to get coin_name if not provided by querying the endpoint.

        Args:
            coin_name: The coin name if already provided
            endpoint: API endpoint to query for coin names
            error_message: Custom error message base (optional)

        Returns:
            The coin name to use
        """
        if coin_name:
            return coin_name

        # Query the endpoint to get available coins
        payload = self._build_base_payload()
        if payload_extras is not None:
            payload.update(payload_extras)
        data = await self._make_api_request("POST", endpoint, payload)
        base_error = error_message or "No coin found"
        assert len(data) > 0, base_error
        assert len(data) == 1, "More than one coin found. Must provide coin_name"
        return data[0]["name"]

    async def wait_for_confirmation(self, bundle: SpendBundle = None, blocks=None, stream: bool = False):
        """Wait until a transaction is confirmed or a number of blocks elapse.

        Args:
            bundle: Optional SpendBundle. If provided, waits for this transaction ID.
            blocks: Optional block count to wait for; if None, uses server defaults.
            stream: If True, yields progress events via progress_handler while waiting.

        Returns:
            A dict with receipt information if available or final status booleans.

        Notes:
            - When stream=True and bundle is provided, this becomes an async generator
              that yields progress events dicts until completion.
            - Otherwise, it returns True when done (backward compatible behavior).
        """
        if self.no_wait_for_confirmation:
            log.info("Skipping confirmation wait because no_wait_for_confirmation is set")
            if stream:
                # stream a single completion event for consistency
                async def _gen():
                    ev = {"event": "skipped", "reason": "no_wait_for_confirmation", "done": True}
                    await self._emit_progress(ev)
                    yield ev

                return _gen()
            else:
                await self._emit_progress({"event": "skipped", "reason": "no_wait_for_confirmation", "done": True})
                return True
        if bundle is not None and isinstance(bundle, SpendBundle):
            tx_id = bundle.name().hex()

            async def _wait_gen():
                attempt = 0
                while True:
                    attempt += 1
                    if getattr(self, "show_endpoints", False):
                        try:
                            import sys as _sys

                            base = getattr(self, "base_url", "")
                            _sys.stderr.write(f"→ HTTP POST {base}/transactions/status\n")
                            _sys.stderr.flush()
                        except Exception:
                            pass
                    response = await self.client.post("/transactions/status", json={"bundle": bundle.to_json_dict()})
                    if response.status_code != 200:
                        content = None
                        try:
                            content = response.json()
                        except Exception:
                            content = response.text
                        # Yield an error event and raise to stop
                        ev = {
                            "event": "error",
                            "attempt": attempt,
                            "status_code": response.status_code,
                            "content": content,
                            "tx_id": tx_id,
                        }
                        await self._emit_progress(ev)
                        yield ev
                        response.raise_for_status()
                    data = response.json()
                    status = data.get("status")
                    # Include any extra fields to help the UI
                    ev = {"event": "poll", "attempt": attempt, "status": status, "tx_id": tx_id}
                    await self._emit_progress(ev)
                    yield ev
                    if status == "confirmed":
                        log.info("Transaction confirmed. ID %s", tx_id)
                        evc = {"event": "confirmed", "tx_id": tx_id, "done": True}
                        await self._emit_progress(evc)
                        yield evc
                        return
                    elif status == "failed":
                        evf = {"event": "failed", "tx_id": tx_id, "done": True}
                        await self._emit_progress(evf)
                        yield evf
                        raise ValueError(f"Transaction failed. ID {tx_id}")
                    log.info(f"Still waiting for confirmation of transaction ID {tx_id}")
                    await asyncio.sleep(5)

            if stream:
                return _wait_gen()
            else:
                # consume generator until it completes, returning boolean
                async for ev in _wait_gen():
                    if ev.get("event") in ("confirmed", "failed"):
                        # confirmed already returns before, failed raises; this is for completeness
                        pass
                return True
        elif blocks is not None:
            if stream:

                async def _blocks_gen():
                    # simulate block waiting progress events
                    total = int(blocks)
                    for i in range(total):
                        evs = {"event": "sleep", "remaining_blocks": total - i, "tx_id": None}
                        await self._emit_progress(evs)
                        yield evs
                        await asyncio.sleep(55)
                    evd = {"event": "done", "done": True}
                    await self._emit_progress(evd)
                    yield evd

                return _blocks_gen()
            else:
                # Emit a single done event after sleeping for compatibility
                await asyncio.sleep(blocks * 55)
                await self._emit_progress({"event": "done", "done": True})
                return True
        else:
            raise ValueError("Either bundle or number of blocks must be provided")

    async def sign_bundle(self, bundle: SpendBundle, error_handling_info: Optional[Dict[str, Any]] = None):
        """Sign a SpendBundle locally."""
        signed_bundle = await sign_spends(bundle.coin_spends, self.synthetic_secret_keys, add_data=self.add_sig_data)
        return signed_bundle

    async def sign_and_push(self, bundle: SpendBundle, error_handling_info: dict = None, sign=True):
        """Sign a SpendBundle locally and push it to the RPC service.

        Args:
            bundle: The unsigned or partially signed SpendBundle to sign.
            error_handling_info: Optional dict with server-specific error handling hints.

        Returns:
            The server response JSON as a dict, typically including the signed bundle.

        Raises:
            APIError: If the push fails (non-2xx response).
        """
        if sign:
            signed_bundle = await sign_spends(
                bundle.coin_spends,
                self.synthetic_secret_keys,
                add_data=self.add_sig_data,
            )
        else:
            signed_bundle = bundle
        assert isinstance(signed_bundle, SpendBundle)
        log.info("Signed bundle: %s, pushing", signed_bundle.name().hex())
        response = await self.client.post(
            "/sign_and_push",
            json={
                "bundle_dict": signed_bundle.to_json_dict(),
                "signature": signed_bundle.aggregated_signature.to_bytes().hex(),
                "error_handling_info": error_handling_info,
            },
        )
        if response.is_error:
            error_msg = f"Error during transaction push: {response.content}"
            if error_handling_info is not None:
                error_msg += f" Error handling info: {error_handling_info}"
            raise APIError(error_msg, response)
        log.info("Transaction signed and broadcast. ID %s", signed_bundle.name().hex())
        return response.json()

    ### WALLET ###
    async def wallet_addresses(self, derivation_index: int, puzzle_hashes=False):
        payload = self._build_base_payload(
            derivation_index=derivation_index,
            include_puzzle_hashes=puzzle_hashes,
        )
        return await self._make_api_request("POST", "/wallet/addresses", payload)

    async def wallet_balances(self, ignore_coin_names: list[str] = None):
        """
        Get wallet balances for XCH, BYC, and CRT coins.

        Retrieves the current balance information for all supported coin types
        in the user's wallet. This includes XCH (Chia), BYC (stablecoin), and
        CRT (governance tokens) that are not currently in governance mode.

        Returns:
            dict: A dictionary containing balance information with keys:
                - xch_balance: XCH balance in mojos
                - byc_balance: BYC balance in mBYC
                - crt_balance: CRT balance in mCRT
                - total_coins: Total number of coins
                - pending_balance: Pending transactions balance

        Example:
            balances = client.wallet_balances()
            # Returns: {"xch_balance": 5000000000000, "byc_balance": 1500000, ...}
        """
        payload = self._build_base_payload(ignore_coin_names=ignore_coin_names)
        return await self._make_api_request("POST", "/balances", payload)

    async def wallet_coins(self, type=None, ignore_coin_names: list[str] = None):
        """
        Get detailed information about individual coins in the wallet.

        Retrieves information about individual coins owned by the wallet.
        By default, returns CRT coins not in governance mode, but can be
        filtered to show specific coin types.

        Args:
            type (str, optional): Filter coins by type. Options are:
                - "xch": XCH coins only
                - "byc": BYC coins only
                - "crt": CRT coins only
                - "all": All coin types
                - "gov": Governance coins only
                - "empty": Empty governance coins
                - "bill": Governance coins with bills
                - None: Default CRT coins not in governance mode

        Returns:
            dict: Contains coin information with keys:
                - coins: List of coin objects with details like coin_name, amount, etc.
                - total_count: Total number of coins
                - confirmed_count: Number of confirmed coins

        Example:
            coins_info = client.wallet_coins(type="xch")
            # Returns: {"coins": [...], "total_count": 5, "confirmed_count": 4}
            :param ignore_coin_names:
        """
        payload = self._build_base_payload(coin_type=type, ignore_coin_names=ignore_coin_names)
        return await self._make_api_request("POST", "/coins", payload)

    async def wallet_toggle(self, coin_name: str, info=False):
        """
        Convert a CRT coin between plain mode and governance mode.

        Toggles a CRT coin between plain CRT mode and governance mode.
        If the coin is in governance mode, exits to plain CRT. If the coin
        is plain CRT, activates governance mode.

        Args:
            coin_name (str): The name/ID of the coin to toggle
            info (bool): If True, show information about toggling without executing.
                        Defaults to False.

        Returns:
            dict: Transaction result or information about the toggle operation

        Example:
            result = client.wallet_toggle("0xabc123...")
            # Toggles the coin between governance and plain modes
        """
        return await self.bills_toggle(coin_name, info)

    ### COLLATERAL VAULT ###
    async def vault_show(self):
        """
        Show information about the user's collateral vault.

        Displays comprehensive information about the user's vault including
        collateral amount, borrowed amount, health ratio, liquidation status,
        and other vault parameters.

        Returns:
            dict: Vault information containing:
                - vault_id: Unique identifier for the vault
                - collateral_amount: XCH collateral in mojos
                - borrowed_amount: BYC debt in mCAT units
                - is_healthy: Boolean indicating vault health
                - liquidation_ratio: Current liquidation ratio
                - stability_fee_rate: Current stability fee rate

        Example:
            vault_info = client.vault_show()
            # Returns: {"vault_id": "0x...", "collateral_amount": 10000000000000, ...}
        """
        payload = self._build_base_payload()
        return await self._make_api_request("POST", "/vault", payload)

    async def vault_deposit(self, amount):
        """
        Deposit XCH collateral into the vault.

        Adds XCH collateral to the user's vault, improving the collateral ratio
        and vault health. This allows for increased borrowing capacity.

        Args:
            amount (float): Amount of XCH to deposit as collateral

        Returns:
            dict: Transaction result with bundle and status information

        Example:
            result = client.vault_deposit(5.0)
            # Deposits 5 XCH as collateral into the vault
        """
        payload = self._build_transaction_payload({"amount": self._convert_number(amount, "MOJOS")})
        return await self._process_transaction("/vault/deposit", payload)

    async def vault_withdraw(self, amount):
        """
        Withdraw XCH collateral from the vault.

        Removes XCH collateral from the user's vault. This reduces the
        collateral ratio and may require repaying debt to maintain vault health.

        Args:
            amount (float): Amount of XCH collateral to withdraw

        Returns:
            dict: Transaction result with bundle and status information

        Example:
            result = client.vault_withdraw(2.0)
            # Withdraws 2 XCH collateral from the vault
        """
        payload = self._build_transaction_payload({"amount": self._convert_number(amount, "MOJOS")})
        return await self._process_transaction("/vault/withdraw", payload)

    async def vault_borrow(self, amount):
        """
        Borrow BYC stablecoin against vault collateral.

        Borrows BYC stablecoin against the XCH collateral in the vault.
        The amount that can be borrowed depends on the collateral ratio
        and current stability parameters.

        Args:
            amount (float): Amount of BYC to borrow

        Returns:
            dict: Transaction result with bundle and status information

        Example:
            result = client.vault_borrow(1000.0)
            # Borrows 1000 BYC against vault collateral
        """
        payload = self._build_transaction_payload({"amount": self._convert_number(amount, "MCAT")})
        return await self._process_transaction("/vault/borrow", payload)

    async def vault_repay(self, amount):
        """
        Repay BYC debt to the vault.

        Repays BYC debt to reduce the outstanding loan amount and improve
        the vault's collateral ratio and health status.

        Args:
            amount (float): Amount of BYC debt to repay

        Returns:
            dict: Transaction result with bundle and status information

        Example:
            result = client.vault_repay(500.0)
            # Repays 500 BYC of vault debt
        """
        payload = self._build_transaction_payload({"amount": self._convert_number(amount, "MCAT")})
        return await self._process_transaction("/vault/repay", payload)

    ### SAVINGS VAULT ###
    async def savings_show(self):
        """
        Show information about the user's savings vault.

        Displays information about BYC savings including total deposited amount,
        interest earned, and available withdrawal balance.

        Returns:
            dict: Savings information containing:
                - total_deposited: Total BYC deposited in mCAT units
                - interest_earned: Interest earned in mCAT units
                - available_to_withdraw: Amount available for withdrawal
                - interest_rate: Current interest rate

        Example:
            savings_info = client.savings_show()
            # Returns: {"total_deposited": 5000000, "interest_earned": 125000, ...}
        """
        payload = self._build_base_payload()
        return await self._make_api_request("POST", "/savings", payload)

    async def savings_deposit(self, amount, interest=None):
        response = self.client.post(
            "/savings/deposit",
            json={
                "synthetic_pks": [key.to_bytes().hex() for key in self.synthetic_public_keys],
                "amount": self._convert_number(amount, "MCAT"),
                "treasury_withdraw_amount": self._convert_number(interest, "MCAT"),
                "fee_per_cost": self.fee_per_cost,
            },
        )
        if response.is_error:
            print(response.content)
            response.raise_for_status()
        data = response.json()
        if "message" in data.keys():
            return data
        bundle: SpendBundle = SpendBundle.from_json_dict(data["bundle"])
        sig_response = await self.sign_and_push(bundle)
        signed_bundle = SpendBundle.from_json_dict(sig_response["bundle"])
        await self.wait_for_confirmation(signed_bundle)
        return sig_response

    async def savings_withdraw(self, amount, interest=None):
        response = self.client.post(
            "/savings/withdraw",
            json={
                "synthetic_pks": [key.to_bytes().hex() for key in self.synthetic_public_keys],
                "amount": self._convert_number(amount, "MCAT"),
                "treasury_withdraw_amount": self._convert_number(interest, "MCAT"),
                "fee_per_cost": self.fee_per_cost,
            },
        )
        if response.is_error:
            print(response.content)
            response.raise_for_status()
        data = response.json()
        if "message" in data.keys():
            return data
        bundle: SpendBundle = SpendBundle.from_json_dict(data["bundle"])
        sig_response = await self.sign_and_push(bundle)
        signed_bundle = SpendBundle.from_json_dict(sig_response["bundle"])
        await self.wait_for_confirmation(signed_bundle)
        return sig_response

    ### ANNOUNCERS ###
    async def announcer_show(self, approved=False, valid=False, penalizable=False, incl_spent=False):
        """List announcer coins with optional filters.

        Args:
            approved: Include only approved announcers.
            valid: Include only valid (not expired/invalidated) announcers.
            penalizable: Include announcers eligible for penalty.
            incl_spent: Include already spent coins in the results.

        Returns:
            A list of announcer coin records returned by the RPC service.
        """
        payload = self._build_base_payload(
            approved=approved, valid=valid, penalizable=penalizable, include_spent_coins=incl_spent
        )
        data = await self._make_api_request("POST", "/announcer", payload)
        assert isinstance(data, list)
        return data

    async def announcer_launch(self, price):
        """Create and activate a new announcer with the given price.

        This constructs the appropriate payload, requests a spend bundle from
        the server, signs it locally, submits it, and waits for confirmation.

        Args:
            price: The initial price value to register for the announcer.

        Returns:
            The sign_and_push response, typically including the signed bundle.
        """
        log.info("Launching announcer...")
        payload = self._build_transaction_payload(
            {"operation": "launch", "args": {"price": self._convert_number(price, "PRICE")}}
        )
        log.info(f"Launching announcer with price: {price}")
        try:
            return await self._process_transaction("/announcers/launch/", payload)
        finally:
            log.info("Launching announcer successful.")

    async def announcer_configure(
        self,
        coin_name,
        make_approvable=False,
        deposit=None,
        min_deposit=None,
        inner_puzzle_hash=None,
        price=None,
        ttl=None,
        cancel_deactivation=False,
        deactivate=False,
    ):
        """Update configuration parameters for an existing announcer.

        If coin_name is not provided, the client will query for a single
        announcer and use its coin name; otherwise the provided coin is used.

        Args:
            coin_name: Announcer coin name (optional; auto-detected if unique).
            make_approvable: Toggle whether the announcer can be approved.
            deactivate: Deactivate the announcer. None to keep current approval status
            deposit: New deposit amount (raw integer units expected by server).
            min_deposit: New minimum deposit threshold (raw integer units).
            inner_puzzle_hash: New inner puzzle hash to set.
            price: New price value to set.
            ttl: New price time-to-live value.

        Returns:
            The transaction result from processing the configuration update.
        """

        assert not (cancel_deactivation and deactivate), (
            "Cannot both deactivate and cancel deactivation at the same time"
        )

        coin_name = await self._get_coin_name_if_needed(coin_name, "/announcer", "No announcer found")

        # Build args using helper methods for amount conversions
        args = {
            "make_approvable": make_approvable,
            "new_deposit": self._convert_number(deposit, "MOJOS"),
            "new_min_deposit": self._convert_number(min_deposit, "MOJOS"),
            "new_inner_puzzle_hash": inner_puzzle_hash,
            "new_price": self._convert_number(price, "PRICE"),
            "new_price_ttl": self._convert_number(ttl),
            "cancel_deactivation": cancel_deactivation,
            "deactivate": deactivate,
        }

        payload = self._build_transaction_payload({"operation": "configure", "args": args})
        return await self._process_transaction(f"/announcers/{coin_name}/", payload)

    async def announcer_register(self, coin_name=None, target_puzzle_hash=None):
        """Register an announcer coin for participation.

        If coin_name is omitted and there is exactly one eligible announcer,
        it will be used automatically; otherwise an explicit coin_name is required.
        """
        coin_name = await self._get_coin_name_if_needed(
            coin_name, "/announcers", "No announcer found", payload_extras={"approved": True, "valid": True}
        )

        payload = self._build_transaction_payload({"operation": "register", "args": {"target_puzzle_hash": target_puzzle_hash}})
        return await self._process_transaction(f"/announcers/{coin_name}/", payload)

    async def announcer_exit(self, coin_name):
        """Exit announcer. Turns announcers back to a standard XCH coin.

        If coin_name is not provided and exactly one announcer exists, it will
        be selected automatically; otherwise pass the specific coin name.
        """
        coin_name = await self._get_coin_name_if_needed(coin_name, "/announcers", "No announcer found")
        payload = self._build_transaction_payload({"operation": "exit", "args": {}})
        return await self._process_transaction(f"/announcers/{coin_name}/", payload)

    async def announcer_update(self, price, coin_name=None, fee_coin=False):
        """Mutate an announcer by updating its price and optional fee coin attachment.

        If coin_name is omitted and exactly one announcer exists, it will be
        used automatically; otherwise specify which announcer to update.

        Args:
            price: New price value to set (integer units expected by server).
            coin_name: Optional announcer coin name to target.
            fee_coin: Whether to attach a fee coin for the update operation.
        """
        coin_name = await self._get_coin_name_if_needed(coin_name, "/announcer", "No announcer found")

        args = {
            "new_price": self._convert_number(price, "PRICE"),
            "attach_fee_coin": fee_coin,
        }
        payload = self._build_transaction_payload({"operation": "mutate", "args": args})
        return await self._process_transaction(f"/announcers/{coin_name}/", payload)

    ### UPKEEP ###
    async def upkeep_invariants(self):
        """Fetch protocol invariants from the RPC server.

        Returns a static snapshot of invariant checks useful for diagnostics.
        """
        return await self._make_api_request("GET", "/protocol/invariants")

    async def upkeep_state(
        self, vaults=False, surplus_auctions=False, recharge_auctions=False, treasury=False, bills=False
    ):
        """Fetch protocol state sections with optional filtering.

        If no specific section flags are provided, the full state is returned.
        """
        # If no option is specified, whole state is returned by default
        if not (vaults or surplus_auctions or recharge_auctions or treasury or bills):
            vaults = True
            surplus_auctions = True
            recharge_auctions = True
            treasury = True
            bills = True

        payload = {
            "vaults": vaults,
            "surplus_auctions": surplus_auctions,
            "recharge_auctions": recharge_auctions,
            "treasury": treasury,
            "bills": bills,
        }
        data = await self._make_api_request("POST", "/protocol/state", payload)
        clean_data = {k: v for k, v in data.items() if v is not None}
        return clean_data

    ## RPC server ##
    async def upkeep_rpc_sync(self):
        """Trigger a chain data sync on the RPC server."""
        return await self._make_api_request("POST", "/sync_chain_data")

    async def upkeep_rpc_status(self):
        """Fetch the health/status of the RPC server."""
        return await self._make_api_request("GET", "/health")

    async def upkeep_rpc_version(self):
        """Return the RPC server version string."""
        return await self._make_api_request("GET", "/rpc/version")

    ## Announcer ##
    async def upkeep_announcers_list(
        self, coin_name=None, approved=False, valid=False, penalizable=False, incl_spent=False
    ):
        """List announcers, optionally filtering and/or targeting a specific coin.

        Args:
            coin_name: Optional announcer coin name to show details for.
            approved: Filter by approved state.
            valid: Filter by validity state.
            penalizable: Filter by penalizable state.
            incl_spent: Include spent coins in the listing.
        """

        if coin_name:
            payload = {
                "coin_name": coin_name,
                "approved": approved,
                "valid": valid,
                "penalizable": penalizable,
                "include_spent_coins": incl_spent,
            }
            return await self._make_api_request("POST", f"/announcers/{coin_name}", payload)

        payload = {
            "approved": True,
            "valid": valid,
            "penalizable": penalizable,
            "include_spent_coins": incl_spent,
        }
        return await self._make_api_request("POST", "/announcers", payload)

    async def self_unlock(self):
        """Release the store lock."""
        self.store.unlock()

    async def upkeep_announcers_approve(self, coin_name=None, create_conditions=False, bill_coin_name=None, label=None):

        if create_conditions:
            assert bill_coin_name is None, "Cannot create custom conditions and implement bill at the same time"
            response = await self.client.post(
                f"/announcers/{coin_name}/",
                json={
                    "synthetic_pks": [key.to_bytes().hex() for key in self.synthetic_public_keys],
                    "operation": "govern",
                    "args": {"toggle_activation": True},
                    "fee_per_cost": self.fee_per_cost,
                },
            )
            if response.is_error:
                print(response.content)
                response.raise_for_status()
            data = response.json()
            if label:
                with self.store.lock():
                    self.store.set(f"proposals.values.{label}", data["announcements_to_vote_for"])
            return data
        else:
            if bill_coin_name is not None:
                if bill_coin_name.startswith("<") and bill_coin_name.endswith(">"):
                    label = bill_coin_name[1:-1]
                    bill_coin_name = self.store.get(f"proposals.propose.coins.{label}")

            assert bill_coin_name is not None, "Must specify bill to implement when not creating custom conditions"
            bill_response = await self.client.post(
                "/bills/implement",
                json={
                    "synthetic_pks": [key.to_bytes().hex() for key in self.synthetic_public_keys],
                    "coin_name": bill_coin_name,
                    "fee_per_cost": self.fee_per_cost,
                },
            )
            if bill_response.is_error:
                print(bill_response.content)
                bill_response.raise_for_status()
            bill_response_dict = bill_response.json()
            implement_bundle = bill_response_dict["bundle"]
            statutes_mutation_spend = bill_response_dict["statutes_mutation_spend"]
            govern_response = await self.client.post(
                f"/announcers/{coin_name}/",
                json={
                    "synthetic_pks": [key.to_bytes().hex() for key in self.synthetic_public_keys],
                    "operation": "govern",
                    "args": {
                        "toggle_activation": True,
                        "implement_bundle": implement_bundle,
                        "statutes_mutation_spend": statutes_mutation_spend,
                    },
                    "fee_per_cost": self.fee_per_cost,
                },
            )
            if govern_response.is_error:
                print(govern_response.content)
                govern_response.raise_for_status()
            bundle = SpendBundle.from_json_dict(govern_response.json()["bundle"])
            sig_response = await self.sign_and_push(bundle)
            signed_bundle: SpendBundle = SpendBundle.from_json_dict(sig_response["bundle"])
            await self.wait_for_confirmation(signed_bundle)
            return sig_response

    async def upkeep_announcers_disapprove(self, coin_name, create_conditions=False, bill_coin_name=None):
        if create_conditions:
            assert bill_coin_name is None, "Cannot create custom conditions and implement bill at the same time"
            print(f"Generating custom conditions for bill to disapprove announcer {coin_name}")
            response = await self.client.post(
                f"/announcers/{coin_name}/",
                json={
                    "synthetic_pks": [key.to_bytes().hex() for key in self.synthetic_public_keys],
                    "operation": "govern",
                    "args": {"toggle_activation": False},
                    "fee_per_cost": self.fee_per_cost,
                },
            )
            if response.is_error:
                print(response.content)
                response.raise_for_status()
            return response.json()
        else:
            assert bill_coin_name is not None, "Must specify bill to implement when not creating custom conditions"
            print(f"Implementing bill {bill_coin_name} to disapprove announcer {coin_name}")
            bill_response = await self.client.post(
                "/bills/implement",
                json={
                    "synthetic_pks": [key.to_bytes().hex() for key in self.synthetic_public_keys],
                    "coin_name": bill_coin_name,
                    "fee_per_cost": self.fee_per_cost,
                },
            )
            if bill_response.is_error:
                print(bill_response.content)
                bill_response.raise_for_status()
            bill_response_dict = bill_response.json()
            implement_bundle = bill_response_dict["bundle"]
            statutes_mutation_spend = bill_response_dict["statutes_mutation_spend"]
            govern_response = await self.client.post(
                f"/announcers/{coin_name}/",
                json={
                    "synthetic_pks": [key.to_bytes().hex() for key in self.synthetic_public_keys],
                    "operation": "govern",
                    "args": {
                        "toggle_activation": False,
                        "implement_bundle": implement_bundle,
                        "statutes_mutation_spend": statutes_mutation_spend,
                    },
                    "fee_per_cost": self.fee_per_cost,
                },
            )
            if govern_response.is_error:
                print(govern_response.content)
                govern_response.raise_for_status()
            bundle = SpendBundle.from_json_dict(govern_response.json()["bundle"])
            sig_response = await self.sign_and_push(bundle)
            signed_bundle: SpendBundle = SpendBundle.from_json_dict(sig_response["bundle"])
            await self.wait_for_confirmation(signed_bundle)
            return sig_response

    async def upkeep_announcers_penalize(self, coin_name=None):
        if coin_name is None:
            response = await self.client.post(
                "/announcers",
                json={
                    "synthetic_pks": [],
                    "penalizable": True,
                },
            )
            data = response.json()
            if len(data) == 0:
                return {"status": "failed", "error": "no penalizable announcer found"}
            coin_name = data[0]["name"]
        else:
            coin_name = coin_name

        response = await self.client.post(
            f"/announcers/{coin_name}/",
            json={
                "synthetic_pks": [],
                "operation": "penalize",
                "args": {},
                "fee_per_cost": self.fee_per_cost,
            },
        )
        if response.is_error:
            print(response.content)
            response.raise_for_status()
        bundle: SpendBundle = SpendBundle.from_json_dict(response.json())
        sig_response = await self.sign_and_push(bundle)
        signed_bundle: SpendBundle = SpendBundle.from_json_dict(sig_response["bundle"])
        await self.wait_for_confirmation(signed_bundle)
        return sig_response

    ## Bills ##
    async def upkeep_bills_list(
        self,
        exitable=None,
        empty=None,
        non_empty=None,
        vetoable=None,
        enacted=None,
        in_implementation_delay=None,
        implementable=None,
        lapsed=None,
        statute_index=None,
        bill=None,
        incl_spent=False,
    ):
        """List governance bills with optional state filters.

        The filters correspond to server-side bill state predicates.
        """
        payload = {
            "synthetic_pks": [],
            "exitable": exitable,
            "empty": empty,
            "non_empty": non_empty,
            "vetoable": vetoable,
            "enacted": enacted,
            "in_implementation_delay": in_implementation_delay,
            "implementable": implementable,
            "lapsed": lapsed,
            "statute_index": statute_index,
            "bill": bill,
            "include_spent_coins": incl_spent,
        }
        return await self._make_api_request("POST", "/bills", payload)

    ## Registry ##
    async def upkeep_registry_show(self):
        """Return the on-chain registry state."""
        return await self._make_api_request("POST", "/registry", {})

    async def upkeep_registry_reward(self, target_puzzle_hash=None, info=False):
        """Distribute rewards from the registry to a target puzzle hash.

        Args:
            target_puzzle_hash: Optional destination for excess rewards; if omitted the
                default server behavior is used.
            info: If True, request only informational output without submitting a tx.
        """
        payload = self._build_base_payload(target_puzzle_hash=target_puzzle_hash, info=info)
        if info:
            return await self._make_api_request("POST", "/registry/distribute_rewards", payload)
        return await self._process_transaction("/registry/distribute_rewards", payload)

    ## Recharge auction ##
    async def upkeep_recharge_list(self):
        """List all active recharge auctions."""
        return await self._make_api_request("POST", "/recharge_auctions", {})

    async def upkeep_recharge_launch(self, create_conditions=False, bill_coin_name=None):
        if create_conditions:
            assert bill_coin_name is None, "Cannot create custom conditions and implement bill at the same time"
            print("Generating custom conditions for bill to launch recharge auction coin")
            response = await self.client.post(
                "/recharge_auctions/launch",
                json={
                    "synthetic_pks": [key.to_bytes().hex() for key in self.synthetic_public_keys],
                    "fee_per_cost": self.fee_per_cost,
                },
            )
            if response.is_error:
                print(response.content)
                response.raise_for_status()
            return response.json()
        else:
            assert bill_coin_name is not None, "Must specify bill to implement when not creating custom conditions"
            print(f"Implementing bill {bill_coin_name} to launch recharge auction coin")
            bill_response = await self.client.post(
                "/bills/implement",
                json={
                    "synthetic_pks": [key.to_bytes().hex() for key in self.synthetic_public_keys],
                    "coin_name": bill_coin_name,
                    "fee_per_cost": self.fee_per_cost,
                },
            )
            if bill_response.is_error:
                print(bill_response.content)
                bill_response.raise_for_status()
            print("Got bill", bill_response.content)
            print("Launching recharge coin")
            implement_bundle = SpendBundle.from_json_dict(bill_response.json())
            response = await self.client.post(
                "/recharge_auctions/launch",
                json={
                    "synthetic_pks": [key.to_bytes().hex() for key in self.synthetic_public_keys],
                    "implement_bundle": implement_bundle.to_json_dict(),
                    "fee_per_cost": self.fee_per_cost,
                },
            )
            if response.is_error:
                print(response.content)
                response.raise_for_status()
            bundle: SpendBundle = SpendBundle.from_json_dict(response.json()["bundle"])
            sig_response = await self.sign_and_push(bundle)
            signed_bundle: SpendBundle = SpendBundle.from_json_dict(sig_response["bundle"])
            await self.wait_for_confirmation(signed_bundle)
            return sig_response

    async def upkeep_recharge_start(self, coin_name):
        """Start a recharge auction for the specified auction coin."""
        payload = self._build_transaction_payload({"operation": "start", "args": {}})
        return await self._process_transaction(f"/recharge_auctions/{coin_name}/", payload)

    async def upkeep_recharge_bid(
        self,
        coin_name,
        amount=None,
        crt=None,
        target_puzzle_hash=None,
        info=False,
    ):
        """Place a bid in a recharge auction.

        Args:
            coin_name: The recharge auction coin to bid on.
            amount: Amount of BYC to bid (float; converted to mCAT units).
            crt: Optional CRT amount to include (float; converted to mCAT units).
            target_puzzle_hash: Optional target puzzle hash for proceeds.
            info: If True, return only informational data without broadcasting.
        """
        args = {
            "byc_amount": self._convert_number(amount, "MCAT"),
            "crt_amount": self._convert_number(crt, "MCAT", ceil=True),
            "target_puzzle_hash": target_puzzle_hash,
            "info": info,
        }
        print(f"{args=}")
        payload = self._build_transaction_payload({"operation": "bid", "args": args})

        if info:
            # For info requests, just make the API call without processing transaction
            return await self._make_api_request("POST", f"/recharge_auctions/{coin_name}/", payload)

        return await self._process_transaction(f"/recharge_auctions/{coin_name}/", payload)

    async def upkeep_recharge_settle(self, coin_name):
        """Settle a completed recharge auction, finalizing outcomes."""
        payload = self._build_transaction_payload({"operation": "settle", "args": {}})
        return await self._process_transaction(f"/recharge_auctions/{coin_name}/", payload)

    ## Surplus auction ##
    async def upkeep_surplus_list(self):
        """List all active surplus auctions."""
        return await self._make_api_request("POST", "/surplus_auctions", {})

    async def upkeep_surplus_start(self):
        """Start a surplus auction cycle on the protocol."""
        payload = self._build_transaction_payload({})
        return await self._process_transaction("/surplus_auctions/start", payload)

    async def upkeep_surplus_bid(self, coin_name, amount=None, target_puzzle_hash=None, info=None):
        """Place a bid in a surplus auction.

        Args:
            coin_name: The surplus auction coin to bid on.
            amount: Amount of BYC to bid (float; converted to mCAT units).
            target_puzzle_hash: Optional target puzzle hash for proceeds.
            info: If True, return only informational data without broadcasting.
        """
        if not info:
            assert amount is not None

        args = {
            "amount": self._convert_number(amount, "MCAT"),
            "target_puzzle_hash": target_puzzle_hash,
            "info": info,
        }
        payload = self._build_transaction_payload({"operation": "bid", "args": args})

        if info:
            # For info requests, just make the API call without processing transaction
            return await self._make_api_request("POST", f"/surplus_auctions/{coin_name}/", payload)

        return await self._process_transaction(f"/surplus_auctions/{coin_name}/", payload)

    async def upkeep_surplus_settle(self, coin_name: str):
        """Settle a completed surplus auction, finalizing distribution."""
        payload = self._build_transaction_payload({"operation": "settle", "args": {}})
        return await self._process_transaction(f"/surplus_auctions/{coin_name}/", payload)

    ## Treasury ##
    async def upkeep_treasury_show(self):
        """Return current treasury state and balances."""
        return await self._make_api_request("POST", "/treasury", {})

    async def upkeep_treasury_rebalance(self, info=False):
        """Rebalance treasury assets; optionally return only info.

        Args:
            info: If True, return whether rebalance can execute (no tx).
        """
        if info:
            treasury_data = await self._make_api_request("POST", "/treasury", {})
            return {"action_executable": treasury_data["can_rebalance"]}

        log.info("Rebalancing treasury")
        payload = self._build_transaction_payload({})
        sig_response = await self._process_transaction("/treasury/rebalance", payload)
        log.info("Treasury rebalanced")
        return sig_response

    async def upkeep_treasury_launch(self, SUCCESSOR_LAUNCHER_ID=None, create_conditions=False, bill_coin_name=None):
        if not SUCCESSOR_LAUNCHER_ID:
            response = await self.client.post(
                "/treasury",
                json={},
            )
            data = response.json()
            successor_launcher_id = data["treasury_coins"][0]["launcher_id"]
        else:
            successor_launcher_id = SUCCESSOR_LAUNCHER_ID

        if create_conditions:
            assert bill_coin_name is None, "Cannot create custom conditions and implement bill at the same time"
            print(
                f"Generating custom conditions for bill to launch treasury coin with {successor_launcher_id} "
                f"as successor launcher ID"
            )
            response = await self.client.post(
                "/treasury/launch",
                json={
                    "synthetic_pks": [key.to_bytes().hex() for key in self.synthetic_public_keys],
                    "successor_launcher_id": successor_launcher_id,
                    "fee_per_cost": self.fee_per_cost,
                },
            )
            if response.is_error:
                print(response.content)
                response.raise_for_status()
            return response.json()
        else:
            assert bill_coin_name is not None, "Must specify bill to implement when not creating custom conditions"
            print(
                f"Implementing bill {bill_coin_name} to launch treasury coin with {successor_launcher_id} as "
                f"successor launcher ID"
            )
            bill_response = await self.client.post(
                "/bills/implement",
                json={
                    "synthetic_pks": [key.to_bytes().hex() for key in self.synthetic_public_keys],
                    "coin_name": bill_coin_name,
                    "fee_per_cost": self.fee_per_cost,
                },
            )
            print("Launching treasury coin with successor launcher ID", successor_launcher_id)
            implement_bundle = SpendBundle.from_json_dict(bill_response.json())
            response = await self.client.post(
                "/treasury/launch",
                json={
                    "synthetic_pks": [key.to_bytes().hex() for key in self.synthetic_public_keys],
                    "implement_bundle": implement_bundle.to_json_dict(),
                    "fee_per_cost": self.fee_per_cost,
                },
            )
            if response.is_error:
                print(response.content)
                response.raise_for_status()
            bundle: SpendBundle = SpendBundle.from_json_dict(response.json()["bundle"])
            sig_response = await self.sign_and_push(bundle)
            signed_bundle: SpendBundle = SpendBundle.from_json_dict(sig_response["bundle"])
            await self.wait_for_confirmation(signed_bundle)
            return sig_response

    ## Vaults ##
    async def upkeep_vaults_list(self, coin_name=None, seized=None, not_seized=None):
        if seized and not_seized:
            return []

        if not_seized:
            seized = False
        elif seized is None:
            seized = None

        if coin_name:
            response = await self.client.post(
                f"/vaults/{coin_name}/",
                json={
                    "seized": seized,
                },
            )
            return response.json()

        response = await self.client.post(
            "/vaults",
            json={
                "seized": seized,
            },
        )
        return response.json()

    async def upkeep_vaults_transfer(self, coin_name=None):
        if not coin_name:
            response = await self.client.post(
                "/vaults",
                json={
                    "seized": False,
                },
            )
            vaults = response.json()
            coin_name = max(vaults, key=lambda x: x["fees_to_transfer"])["name"]

        log.info("Transferring Stability Fees from collateral vault %s", coin_name)

        response = await self.client.post(
            "/vaults/transfer_stability_fees",
            json={
                "synthetic_pks": [key.to_bytes().hex() for key in self.synthetic_public_keys],
                "vault_name": coin_name,
                "fee_per_cost": self.fee_per_cost,
            },
            headers={"Content-Type": "application/json"},
        )
        if response.is_error:  # response.status_code != 200:
            try:
                log.warning(response.json().get("detail"))
            except Exception:
                log.error(response.content)
            response.raise_for_status()
        bundle: SpendBundle = SpendBundle.from_json_dict(response.json()["bundle"])
        sig_response = await self.sign_and_push(bundle)
        signed_bundle: SpendBundle = SpendBundle.from_json_dict(sig_response["bundle"])
        await self.wait_for_confirmation(signed_bundle)
        log.info(
            f"Stability Fees transferred ({response.json()['sf_transferred'] / self.consts['MCAT']:,.3f} BYC) from "
            f"collateral vault {coin_name}"
        )
        return sig_response

    async def upkeep_vaults_liquidate(self, coin_name, target_puzzle_hash=None, ignore_coin_names: list[str] = None):
        if not target_puzzle_hash:
            target_puzzle_hash = puzzle_hash_for_synthetic_public_key(self.synthetic_public_keys[0]).hex()

        response = await self.client.post(
            "/vaults/start_auction",
            json={
                "synthetic_pks": [key.to_bytes().hex() for key in self.synthetic_public_keys],
                "vault_name": coin_name,
                "initiator_puzzle_hash": target_puzzle_hash,
                "fee_per_cost": self.fee_per_cost,
                "ignore_coin_names": ignore_coin_names,
            },
            headers={"Content-Type": "application/json"},
        )
        if response.is_error:
            raise APIError(response.content)
        bundle: SpendBundle = SpendBundle.from_json_dict(response.json())
        sig_response = await self.sign_and_push(bundle)
        signed_bundle: SpendBundle = SpendBundle.from_json_dict(sig_response["bundle"])
        await self.wait_for_confirmation(signed_bundle)
        return sig_response

    async def upkeep_vaults_bid(
        self, coin_name, amount=None, max_bid_price=None, info=False, ignore_coin_names: list[str] = None
    ):
        """
        Args:
            info: If True, return info about the prospective toggle without sending a tx.
        """
        if info:
            # For info requests, just make the API call without processing transaction
            if amount is None:
                response = await self.client.post(
                    f"/vaults/{coin_name}/",
                    json={},
                )
                data = response.json()
                owed_to_initiator = data.get("initiator_incentive_balance") or 0
                amount = data["debt_owed_to_vault"] + owed_to_initiator

            payload = self._build_base_payload(
                vault_name=coin_name,
                amount=self._convert_number(amount, "MCAT"),
                info=info,
            )
            return await self._make_api_request("POST", "/vaults/bid_auction", payload)

        if amount is None or amount < 1:
            raise ValueError("Must provide a positive bid amount")
        keeper_puzzle_hash = puzzle_hash_for_synthetic_public_key(self.synthetic_public_keys[0]).hex()

        response = await self.client.post(
            "/vaults/bid_auction",
            json={
                "synthetic_pks": [key.to_bytes().hex() for key in self.synthetic_public_keys],
                "vault_name": coin_name,
                "amount": self._convert_number(amount, "MCAT"),
                "max_bid_price": self._convert_number(max_bid_price, "PRICE"),
                "target_puzzle_hash": keeper_puzzle_hash,
                "info": info,
                "fee_per_cost": self.fee_per_cost,
                "ignore_coin_names": ignore_coin_names,
            },
            headers={"Content-Type": "application/json"},
        )
        if response.is_error:
            raise APIError(response.content)
        bundle: SpendBundle = SpendBundle.from_json_dict(response.json())
        sig_response = await self.sign_and_push(bundle)
        signed_bundle: SpendBundle = SpendBundle.from_json_dict(sig_response["bundle"])
        await self.wait_for_confirmation(signed_bundle)
        return sig_response

    async def wallet_split_coin(
        self, coin_name, amounts, target_puzzle_hashes=None, ignore_coin_names: list[str] = None
    ):
        """Split a coin into multiple coins, depending on amounts"""
        payload = self._build_transaction_payload(
            {
                "coin_name": coin_name,
                "amounts": amounts,
                "target_puzzle_hashes": target_puzzle_hashes,
                "ignore_coin_names": ignore_coin_names,
            }
        )
        return await self._process_transaction("/split_coin", payload)

    async def offer_make(self, xch_amount: float, byc_amount: float, ignore_coin_names: list[str] = None, delay=600):
        """
        Create an offer to trade assets.


        """
        payload = self._build_transaction_payload(
            {
                "byc_amount": self._convert_number(byc_amount, "MCAT"),
                "xch_amount": self._convert_number(xch_amount, "MOJOS"),
                "ignore_coin_names": ignore_coin_names,
                "delay": delay,
            }
        )
        resp = await self._make_api_request("POST", "/make_offer", payload)
        return resp

    async def wallet_take_offer(self, offer_bech32: str):
        """
        Take an offer.

        Args:
            offer_bech32: The offer in bech32 format to take

        Returns:
            dict: Transaction response after signing, pushing, and confirming
        """
        payload = self._build_transaction_payload({"offer_bech32": offer_bech32})
        taker_bundle_json = await self._make_api_request("POST", "/take_offer", payload)
        # taker_offer = Offer.from_bech32(taker_bech32['offer'])
        taker_bundle = SpendBundle.from_json_dict(taker_bundle_json)
        signed_bundle = await self.sign_bundle(taker_bundle)
        taker_offer = Offer.from_spend_bundle(
            signed_bundle
        )  # Offer(taker_offer.requested_payments, signed_bundle, taker_offer.driver_dict)
        maker_offer = Offer.from_bech32(offer_bech32)
        offer = Offer.aggregate([maker_offer, taker_offer])
        log.debug("Full offer: %s", offer.summary())
        valid_bundle = offer.to_valid_spend()
        sig_response = await self.sign_and_push(valid_bundle, sign=False)
        signed_bundle: SpendBundle = SpendBundle.from_json_dict(sig_response["bundle"])
        await self.wait_for_confirmation(signed_bundle)
        return signed_bundle.to_json_dict()

    async def upkeep_vaults_recover(self, coin_name, ignore_coin_names=None):
        response = await self.client.post(
            "/vaults/recover_bad_debt",
            json={
                "synthetic_pks": [key.to_bytes().hex() for key in self.synthetic_public_keys],
                "vault_name": coin_name,
                "fee_per_cost": self.fee_per_cost,
                "ignore_coin_names": ignore_coin_names,
            },
            headers={"Content-Type": "application/json"},
        )
        if response.is_error:
            print(response.content)
            response.raise_for_status()
        bundle: SpendBundle = SpendBundle.from_json_dict(response.json())
        sig_response = await self.sign_and_push(bundle)
        signed_bundle: SpendBundle = SpendBundle.from_json_dict(sig_response["bundle"])
        await self.wait_for_confirmation(signed_bundle)
        return sig_response

    ### BILLS ###
    async def bills_list(
        self,
        exitable=None,
        empty=None,
        non_empty=None,
        vetoable=None,
        enacted=None,
        in_implementation_delay=None,
        implementable=None,
        lapsed=None,
        statute_index=None,
        bill=None,
        incl_spent=False,
    ):
        """List governance bills with optional state filters.

        Mirrors upkeep_bills_list but uses base payload helper.
        """
        payload = self._build_base_payload(
            exitable=exitable,
            empty=empty,
            non_empty=non_empty,
            vetoable=vetoable,
            enacted=enacted,
            in_implementation_delay=in_implementation_delay,
            implementable=implementable,
            lapsed=lapsed,
            statute_index=statute_index,
            bill=bill,
            include_spent_coins=incl_spent,
        )
        return await self._make_api_request("POST", "/bills", payload)

    async def bills_toggle(self, coin_name, info=False):
        """Toggle a CRT coin between plain and governance modes.

        Args:
            coin_name: The CRT coin to toggle.
            info: If True, return info about the prospective toggle without sending a tx.
        """
        if info:
            # For info requests, just make the API call without processing transaction
            payload = self._build_base_payload(coin_name=coin_name, info=info)
            return await self._make_api_request("POST", "/coins/toggle_governance", payload)

        # For actual toggle operations, process as transaction
        payload = self._build_transaction_payload({"coin_name": coin_name, "info": info})
        response_data = await self._make_api_request("POST", "/coins/toggle_governance", payload)

        # Extract bundle and error handling info
        bundle = SpendBundle.from_json_dict(response_data["bundle"])
        error_handling_info = response_data.get("error_handling_info")

        # Sign and push transaction
        sig_response = await self.sign_and_push(bundle, error_handling_info)

        # Wait for confirmation
        signed_bundle = SpendBundle.from_json_dict(sig_response["bundle"])
        await self.wait_for_confirmation(signed_bundle)

        return sig_response

    async def bills_reset(self, coin_name):
        """Reset a bill on a governance coin back to empty state."""
        # Get coin name if not provided, using custom logic for empty bills
        if not coin_name:
            payload = self._build_base_payload(include_spent_coins=False, empty_only=True)
            data = await self._make_api_request("POST", "/bills", payload)
            assert len(data) > 0, "No bills found"
            assert len(data) == 1, "More than one bill found. Must specify governance coin name"
            coin_name = data["name"]

        # Process as transaction
        payload = self._build_transaction_payload({"coin_name": coin_name})
        return await self._process_transaction("/bills/reset", payload)

    async def bills_propose(
        self,
        index: int = None,
        value: str = None,
        coin_name: str = None,
        force: bool = False,
        proposal_threshold=None,
        veto_interval=None,
        implementation_delay=None,
        max_delta=None,
        skip_verify=False,
        label=None,
    ):
        assert index is not None, "Must specify Statute index (between -1 and 42 included)"

        # Get coin name if not provided, using custom logic for empty bills
        if coin_name is None:
            payload = self._build_base_payload(include_spent_coins=False, empty_only=True)
            data = await self._make_api_request("POST", "/bills", payload)
            assert len(data) > 0, "No governance coin with empty bill found"
            coin_name = data[0]["name"]

        if value is not None:
            if value.startswith("<") and value.endswith(">"):
                # this is a labelled value
                value_label = value[1:-1]
                value = self.store.get(f"proposals.values.{value_label}")
            if value.lower().startswith("0x"):
                value = value[2:]
        # Process as transaction
        payload = self._build_transaction_payload(
            {
                "coin_name": coin_name,
                "statute_index": index,
                "value": value,
                "value_is_program": False,
                "threshold_amount_to_propose": self._convert_number(proposal_threshold, "MCAT"),
                "veto_seconds": self._convert_number(veto_interval),
                "delay_seconds": self._convert_number(implementation_delay),
                "max_delta": self._convert_number(max_delta),
                "force": force,
                "verify": not skip_verify,
            }
        )
        tx_result = await self._process_transaction("/bills/propose", payload)
        bundle = SpendBundle.from_json_dict(tx_result["bundle"])
        new_proposal_coin: Coin
        for coin in bundle.additions():
            if coin.parent_coin_info == bytes.fromhex(coin_name):
                new_proposal_coin = coin
                break
        else:
            raise Exception("New proposal coin not found in returned bundle")
        if label:
            log.debug("Storing proposal coin %s with label %s", new_proposal_coin.name(), label)
            with self.store.transaction() as data:
                data[f"proposals.propose.coins.{label}"] = new_proposal_coin.name().hex()
        return tx_result

<<<<<<< HEAD
    async def bills_implement(self, coin_name=None):  # , info=False):
        if coin_name is None:  # or info:
=======
    async def bills_implement(self, coin_name=None):
        if coin_name is None:
>>>>>>> 0573190c
            payload = self._build_base_payload(include_spent_coins=False, empty_only=False, non_empty_only=True)
            data: list = await self._make_api_request("POST", "/bills", payload)

            if coin_name:
                coins = [coin for coin in data if coin["name"] == coin_name]
            else:
                coins = sorted(data, key=lambda x: x["status"]["implementable_in"])
                assert len(coins) > 0, "There are no proposed bills"
                assert coins[0]["status"]["implementable_in"] <= 0, "No implementable bill found"
                coin_name = coins[0]["name"]
<<<<<<< HEAD
            # if info:
            #    return coins
=======
>>>>>>> 0573190c
        else:
            if coin_name.startswith("<") and coin_name.endswith(">"):
                label = coin_name[1:-1]
                coin_name = self.store.get(f"proposals.propose.coins.{label}")

        # Process as transaction
        payload = self._build_transaction_payload({"coin_name": coin_name})
        return await self._process_transaction("/bills/implement", payload)

    ### ORACLE ###
    async def oracle_show(self):
        """Return current oracle state and parameters from the RPC server."""
        return await self._make_api_request("POST", "/oracle", {})

    async def oracle_update(self, info=False):
        """Update on-chain oracle data.

        If info is True, returns informational output from the server about a
        potential update without broadcasting a transaction. Otherwise, builds,
        signs, submits, and waits for confirmation of the update transaction.
        """
        if info:
            # For info requests, just make the API call without processing transaction
            payload = self._build_base_payload(info=info)
            return await self._make_api_request("POST", "/oracle/update", payload)

        # For actual updates, process as transaction
        payload = self._build_transaction_payload({"info": info})
        return await self._process_transaction("/oracle/update", payload)

    ### STATUTES ###
    async def statutes_list(self, full=False):
        """List protocol statutes.

        Args:
            full: If True, return the full set of statute definitions and metadata.
        """
        payload = self._build_base_payload(full=full)
        return await self._make_api_request("POST", "/statutes", payload)

    async def statutes_update(self, info=False):
        """Update protocol statutes on-chain.

        If info is True, fetch informational data about a potential update
        (no transaction). Otherwise, create, sign, and submit the update
        transaction and wait for confirmation.
        """
        if info:
            # For info requests, just make the API call without processing transaction
            return await self._make_api_request("POST", "/statutes/info", {})

        # For actual updates, process as transaction
        payload = self._build_transaction_payload({})
        return await self._process_transaction("/statutes/update", payload)

    async def statutes_announce(self, *args):
        """Publish a statutes announcement transaction.

        Creates, signs, and submits the announce transaction which may be
        required after a statutes update, then waits for confirmation.
        """
        payload = self._build_transaction_payload({})
        return await self._process_transaction("/statutes/announce", payload)

    async def close(self):
        """Close the HTTP client with proper logging."""
        if hasattr(self, "client"):
            await self.client.aclose()
            log.info("HTTP client closed")<|MERGE_RESOLUTION|>--- conflicted
+++ resolved
@@ -1797,13 +1797,8 @@
                 data[f"proposals.propose.coins.{label}"] = new_proposal_coin.name().hex()
         return tx_result
 
-<<<<<<< HEAD
-    async def bills_implement(self, coin_name=None):  # , info=False):
-        if coin_name is None:  # or info:
-=======
     async def bills_implement(self, coin_name=None):
         if coin_name is None:
->>>>>>> 0573190c
             payload = self._build_base_payload(include_spent_coins=False, empty_only=False, non_empty_only=True)
             data: list = await self._make_api_request("POST", "/bills", payload)
 
@@ -1814,11 +1809,6 @@
                 assert len(coins) > 0, "There are no proposed bills"
                 assert coins[0]["status"]["implementable_in"] <= 0, "No implementable bill found"
                 coin_name = coins[0]["name"]
-<<<<<<< HEAD
-            # if info:
-            #    return coins
-=======
->>>>>>> 0573190c
         else:
             if coin_name.startswith("<") and coin_name.endswith(">"):
                 label = coin_name[1:-1]
