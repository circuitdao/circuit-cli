--- conflicted
+++ resolved
@@ -345,15 +345,9 @@
 
             for offer_id, offer_data in expired_offers:
                 try:
-<<<<<<< HEAD
-                    # Get current market price ratio (TBYC/XCH) and convert to mTBYC/XCH price
-                    market_price_ratio = await fetch_dexie_price("XCH", "TBYC")
-                    current_market_price = (1 / market_price_ratio) * PRICE_PRECISION if market_price_ratio else 0
-=======
                     # Get the current market price ratio (TBYC/XCH) and convert to mTBYC/XCH price
                     market_price = await fetch_dexie_price("XCH", "TBYC")
                     current_market_price = market_price * MCAT if market_price else 0
->>>>>>> 364d972e
                     if not current_market_price or current_market_price <= 0:
                         # Fall back to last known market price from offer creation in offline/test envs
                         fallback_price = offer_data.get("market_price_at_creation")
@@ -435,9 +429,6 @@
                             await self._save_active_offers(active_offers)
 
                         renewed_count += 1
-<<<<<<< HEAD
-                        log.info(f"Successfully renewed offer as {new_offer_id}")
-=======
 
                         # Deduct consumed balance to track across multiple renewals
                         remaining_balance_mojos -= xch_amount_mojos
@@ -445,7 +436,6 @@
                             f"Successfully renewed offer as {new_offer_id} (remaining balance: {remaining_balance_mojos / MOJOS:.6f} XCH)"
                         )
 
->>>>>>> 364d972e
                         await self._emit_progress(
                             {
                                 "event": "offer_renewal_success",
@@ -455,10 +445,7 @@
                                 "renewal_number": renewal_count + 1,
                                 "xch_amount": xch_amount,
                                 "market_price": current_market_price,
-<<<<<<< HEAD
-=======
                                 "remaining_balance": remaining_balance_mojos / MOJOS,
->>>>>>> 364d972e
                             }
                         )
                     else:
@@ -493,141 +480,6 @@
             log.exception("Error in expired offer management")
             return 0
 
-<<<<<<< HEAD
-    async def _create_offer_at_market_price(self, xch_amount: float, market_price: float):
-        """Create a new offer at current market price"""
-        try:
-            # Price slightly below market for quick execution
-            offer_price = market_price * 0.995  # 0.5% below market
-            byc_amount_to_receive = xch_amount * offer_price
-
-            await self._emit_progress(
-                {
-                    "event": "offer_creation_started",
-                    "message": f"Creating market offer - {xch_amount:.6f} XCH for {byc_amount_to_receive:.2f} TBYC at price {offer_price}",
-                    "offer_details": {
-                        "xch_amount": xch_amount,
-                        "byc_amount": byc_amount_to_receive,
-                        "offer_price": offer_price,
-                        "market_price": market_price,
-                    },
-                }
-            )
-
-            log.info(f"Creating market offer: {xch_amount} XCH for {byc_amount_to_receive:.2f} TBYC at {offer_price}")
-
-            # Get ignore coins to pass to offer creation
-            ignore_coins = await self._get_ignore_coins()
-
-            # Create the offer via RPC, excluding locked coins
-            offer_result = await self.rpc_client.offer_make(
-                xch_amount=xch_amount,
-                byc_amount=byc_amount_to_receive,
-                ignore_coin_names=ignore_coins,
-                delay=self.offer_expiry_seconds,
-            )
-
-            if offer_result and offer_result.get("bundle"):
-                # Lock the coins used in this offer
-                used_coins = offer_result.get("coins_used", [])
-                if used_coins:
-                    await self._lock_coins(used_coins)
-                    log.debug(f"Locked {len(used_coins)} coins for renewed offer")
-
-                # sign the offer bundle
-                unsigned_bundle = SpendBundle.from_json_dict(offer_result["offered_bundle"])
-                signed_bundle = await self.rpc_client.sign_bundle(unsigned_bundle)
-                unsigned_offer = Offer.from_spend_bundle(unsigned_bundle)
-                offer = Offer(unsigned_offer.requested_payments, signed_bundle, unsigned_offer.driver_dict)
-                assert offer.is_valid()
-                # Upload to dexie.space
-                offer_data = {
-                    "offer": offer.to_bech32(),
-                }
-
-                await self._emit_progress(
-                    {
-                        "event": "offer_file_summary",
-                        "message": "Created offer file",
-                        "offer_details": offer.summary(),
-                    }
-                )
-                upload_result = await upload_offer_to_dexie(offer_data, self._emit_progress)
-                if upload_result:
-                    offer_id = upload_result.get("id", f"local_{int(self._now())}")
-                    log.info(f"Successfully uploaded renewed offer to dexie.space: {offer_id}")
-
-                    await self._emit_progress(
-                        {
-                            "event": "offer_creation_success",
-                            "message": f"Successfully created and uploaded market offer {offer_id} - {xch_amount:.6f} XCH for {byc_amount_to_receive:.2f} TBYC",
-                            "offer_id": offer_id,
-                            "dexie_upload": True,
-                            "offer_details": {
-                                "xch_amount": xch_amount,
-                                "byc_amount": byc_amount_to_receive,
-                                "offer_price": offer_price,
-                            },
-                        }
-                    )
-
-                    return {"success": True, "offer_id": offer_id, "dexie_id": offer_id}
-                else:
-                    offer_id = f"local_{int(self._now())}"
-                    log.info("Renewed offer created locally but not uploaded to dexie.space")
-
-                    await self._emit_progress(
-                        {
-                            "event": "offer_creation_partial_success",
-                            "message": f"Created market offer {offer_id} locally but failed to upload to Dexie - {xch_amount:.6f} XCH for {byc_amount_to_receive:.2f} TBYC",
-                            "offer_id": offer_id,
-                            "dexie_upload": False,
-                            "offer_details": {
-                                "xch_amount": xch_amount,
-                                "byc_amount": byc_amount_to_receive,
-                                "offer_price": offer_price,
-                            },
-                        }
-                    )
-
-                    return {"success": False, "offer_id": offer_id, "local_only": True}
-            else:
-                log.error(f"Failed to create renewed offer: {offer_result}")
-
-                await self._emit_progress(
-                    {
-                        "event": "offer_creation_failed",
-                        "message": f"Failed to create market offer for {xch_amount:.6f} XCH - RPC call failed",
-                        "error": "Offer RPC creation failed",
-                        "offer_details": {
-                            "xch_amount": xch_amount,
-                            "byc_amount": byc_amount_to_receive,
-                            "offer_price": offer_price,
-                        },
-                    }
-                )
-
-                return {"success": False, "error": "Offer creation failed"}
-
-        except Exception as e:
-            log.exception(f"Failed to create renewed offer: {e}")
-
-            await self._emit_progress(
-                {
-                    "event": "offer_creation_failed",
-                    "message": f"Failed to create market offer for {xch_amount:.6f} XCH - {str(e)}",
-                    "error": str(e),
-                    "offer_details": {
-                        "xch_amount": xch_amount if "xch_amount" in locals() else 0,
-                        "target_byc_amount": byc_amount_to_receive if "byc_amount_to_receive" in locals() else 0,
-                    },
-                }
-            )
-
-            return {"success": False, "error": str(e)}
-
-=======
->>>>>>> 364d972e
     async def get_offers_status(self):
         """Get status of all active offers for monitoring"""
         try:
@@ -1015,12 +867,9 @@
                 await self._emit_progress(
                     {"event": "bad_debts_recovered", "message": f"Recovered {bad_debts_recovered} bad debts"}
                 )
-<<<<<<< HEAD
-=======
 
             # Check if we have excess collateral to convert to BYC during normal cycles
             # await self._check_and_create_collateral_offers(balances, result)
->>>>>>> 364d972e
 
         await self._emit_progress({"event": "completed", "message": "Liquidation process completed", "done": True})
         return result
@@ -1199,16 +1048,10 @@
                 f"Market conditions favorable - discount: {market_check['discount']:.2%}, "
                 f"market price: {market_check['market_price']}, auction price: {auction_price_per_xch}"
             )
-<<<<<<< HEAD
-            mbyc_bid_amount = self.calculate_byc_bid_amount(
-                current_balances, vault_info, min_bid_amount_bps, min_bid_amount_flat
-            ) / MCAT
-=======
             mbyc_bid_amount = (
                 self.calculate_byc_bid_amount(current_balances, vault_info, min_bid_amount_bps, min_bid_amount_flat)
                 / MCAT
             )
->>>>>>> 364d972e
             if mbyc_bid_amount < 0:
                 log.info("Insufficient balance to bid")
                 continue
@@ -1244,10 +1087,6 @@
                     max_bid_price=auction_price_per_xch + 1,
                     ignore_coin_names=await self._get_ignore_coins(),
                 )
-<<<<<<< HEAD
-                log.info(f"Bid placed for vault {vault_name}: {result}")
-=======
->>>>>>> 364d972e
                 await self._emit_progress(
                     {
                         "event": "transaction_completed",
@@ -1277,16 +1116,6 @@
                 }
                 log.info(f"TAX_EVENT: {json.dumps(tax_data)}")
 
-<<<<<<< HEAD
-                # After successful bid, create and upload offer to dexie.space
-                offer_result = await self.create_and_upload_offer(xch_to_acquire, market_check["market_price"])
-                if offer_result["success"]:
-                    log.info(f"Successfully created offer for {xch_to_acquire / MOJOS} XCH")
-                    if offer_result.get("offer_bech32"):
-                        offers_created.append(offer_result)
-                    if offer_result.get("dexie_id"):
-                        log.info(f"Offer uploaded to dexie.space with ID: {offer_result['dexie_id']}")
-=======
                 # After a successful bid, create multiple offers based on max_offer_amount
                 # Pass the current XCH balance to prevent creating more offers than available
                 current_xch_balance = current_balances.get("xch", 0)
@@ -1308,7 +1137,6 @@
                     log.info("Total offers created: %s", len(offers_created))
                     if multiple_offers_result["total_failed"] > 0:
                         log.warning(f"{multiple_offers_result['total_failed']} offers failed to create")
->>>>>>> 364d972e
                     break
                 else:
                     log.error(f"Failed to create any offers for acquired XCH: {multiple_offers_result}")
@@ -1323,10 +1151,6 @@
                         "vault_name": vault_name,
                     }
                 )
-<<<<<<< HEAD
-
-=======
->>>>>>> 364d972e
         return {"bids_placed": bids_placed, "offers_created": offers_created}
 
     def calculate_byc_bid_amount(self, balances, vault_info, min_bid_amount_bps, min_bid_amount_flat):
@@ -1346,17 +1170,11 @@
             log.info("Not enough TBYC to bid up to max amount, skipping")
             return -1
         if self.max_bid_milli_amount:
-<<<<<<< HEAD
-            return min(byc_balance - required, self.max_bid_milli_amount, vault_debt)
-        else:
-            return min(byc_balance - required, vault_debt)
-=======
             if self.max_bid_milli_amount < required:
                 raise ValueError(f"Max bid amount is too low: {self.max_bid_milli_amount} < {required}")
             return min(byc_balance, self.max_bid_milli_amount, vault_debt)
         else:
             return min(byc_balance, vault_debt)
->>>>>>> 364d972e
 
     def calculate_acquired_xch(self, byc_bid_amount, available_xch, bid_price_per_xch):
         log.debug(f"Calculating xch to acquire with params: {self.max_bid_milli_amount}, {bid_price_per_xch}")
@@ -1392,11 +1210,7 @@
             }
 
         # Convert market_price_ratio (TBYC/XCH) to market price (mTBYC/XCH) for comparison
-<<<<<<< HEAD
-        market_price_byc = (1 / market_price_ratio) * PRICE_PRECISION
-=======
         market_price_byc = market_price * MCAT
->>>>>>> 364d972e
         auction_price_byc = auction_price_per_xch / PRICE_PRECISION
         # Calculate discount from market price
         discount = (market_price_byc - auction_price_byc) / market_price_byc if market_price_byc > 0 else 0
@@ -1594,19 +1408,6 @@
                 }
             )
 
-            await self._emit_progress(
-                {
-                    "event": "offer_creation_started",
-                    "message": f"Creating new offer - {xch_amount_in_whole:.6f} XCH for {byc_amount_to_receive:.2f} TBYC at price {offer_price}",
-                    "offer_details": {
-                        "xch_amount": xch_amount_in_whole,
-                        "byc_amount": byc_amount_to_receive,
-                        "offer_price": offer_price,
-                        "market_price": market_price,
-                    },
-                }
-            )
-
             log.info(f"Creating offer: {xch_amount_in_whole} XCH for {byc_amount_to_receive:.2f} TBYC at {offer_price}")
 
             # Create the offer via RPC, excluding locked coins
@@ -1804,16 +1605,6 @@
         recoverable_debt_amount = 0
         recoverable_vaults = []
         skipped_vaults = []
-<<<<<<< HEAD
-
-        for vault in vaults_with_bad_debt:
-            vault_debt = vault.get("principal", 0)
-            if treasury_balance >= vault_debt:
-                recoverable_debt_amount += vault_debt
-                recoverable_vaults.append(vault)
-            else:
-                skipped_vaults.append(vault)
-=======
         if treasury_balance < 10_000:
             # treasury balance is less than 10 BYC, skip recovery
             return bad_debts_recovered
@@ -1823,7 +1614,6 @@
             recoverable_debt_amount += vault_debt
             recoverable_vaults.append(vault)
             break
->>>>>>> 364d972e
 
         # Emit detailed recovery plan
         await self._emit_progress(
@@ -1893,11 +1683,7 @@
                 # Update treasury balance for next iteration
                 treasury_balance -= vault_debt
             except APIError as e:
-<<<<<<< HEAD
-                log.error("Failed to recover bad debt for vault %s: %s", vault_name, e)
-=======
                 log.exception("Failed to recover bad debt for vault %s: %s", vault_name, e)
->>>>>>> 364d972e
                 await self._emit_progress(
                     {
                         "event": "debt_recovery_failed",
